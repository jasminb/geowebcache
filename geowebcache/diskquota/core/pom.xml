--- conflicted
+++ resolved
@@ -27,13 +27,6 @@
       <groupId>commons-io</groupId>
       <artifactId>commons-io</artifactId>
     </dependency>
-<<<<<<< HEAD
-=======
-    <dependency>
-      <groupId>javax.servlet</groupId>
-      <artifactId>javax.servlet-api</artifactId>
-    </dependency>
->>>>>>> 14b7b197
 
     <dependency>
       <groupId>javax.servlet</groupId>
