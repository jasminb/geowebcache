--- conflicted
+++ resolved
@@ -30,11 +30,12 @@
 import com.google.common.collect.Sets;
 
 public class GetCapabilitiesConfigurationTest {
+    
     WebMapServer server;
     WMSCapabilities cap;
     WMSRequest req;
     OperationType gcOpType;
-    XMLConfiguration globalConfig;
+    DefaultingConfiguration globalConfig;
     Capture<TileLayer> layerCapture;
     GridSetBroker broker;
 
@@ -44,7 +45,7 @@
         cap = createNiceMock(WMSCapabilities.class);
         req = createNiceMock(WMSRequest.class);
         gcOpType = createNiceMock(OperationType.class);
-        globalConfig = createNiceMock(XMLConfiguration.class);
+        globalConfig = createNiceMock(DefaultingConfiguration.class);
         layerCapture = new Capture<TileLayer>();
         broker = new GridSetBroker(false, false);
 
@@ -150,20 +151,9 @@
 
     @Test
     public void testDelegateInitializingLayers() throws Exception {
+        GridSetBroker broker = new GridSetBroker(false, false);
         String url = "http://test/wms";
         String mimeTypes = "image/png";
-<<<<<<< HEAD
-        
-        final WebMapServer server = createMock(WebMapServer.class);
-        WMSCapabilities cap = createMock(WMSCapabilities.class);
-        WMSRequest req = createMock(WMSRequest.class);
-        OperationType gcOpType = createMock(OperationType.class);
-        DefaultingConfiguration globalConfig = createMock(XMLConfiguration.class);
-        Capture<TileLayer> layerCapture = new Capture<TileLayer>();
-        
-        GetCapabilitiesConfiguration config = 
-                new GetCapabilitiesConfiguration(broker, url, mimeTypes, "3x3", "false"){
-=======
         String vendorParameters = "map=/osgeo/mapserver/msautotest/world/world.map";
 
         HashMap<String, String> cachedParams = new HashMap<String, String>();
@@ -173,24 +163,23 @@
 
         GetCapabilitiesConfiguration config =
             new GetCapabilitiesConfiguration(broker, url, mimeTypes, "3x3", vendorParameters, cachedParams, "false"){
->>>>>>> 40fc9f0c
 
                     @Override
                     WebMapServer getWMS() {
                         return server;
                     }
-
+            
         };
-
+        
         expect(server.getCapabilities()).andStubReturn(cap);
         expect(cap.getRequest()).andStubReturn(req);
         expect(req.getGetCapabilities()).andStubReturn(gcOpType);
         expect(gcOpType.getGet()).andStubReturn(new URL("http://test/wms?SERVICE=WMS&VERSION=1.1.1&REQUEST=getcapabilities"));
-
+        
         expect(cap.getVersion()).andStubReturn("1.1.1");
-
-        List<Layer> layers = new LinkedList<Layer>();
-
+        
+        List<Layer> layers = new LinkedList<Layer>();
+        
         Layer l = new Layer();
         l.setName("Foo");
         l.setLatLonBoundingBox(new CRSEnvelope());
@@ -202,20 +191,20 @@
         l.setStyles(Collections.singletonList(style));
         // add the test layer
         layers.add(l);
-
+        
         globalConfig.setDefaultValues(capture(layerCapture)); expectLastCall().times(layers.size());
-
-        expect(cap.getLayerList()).andReturn(layers);
-
-        replay(server, cap, req, gcOpType, globalConfig);
-
-        config.setPrimaryConfig(globalConfig);
-
-        config.initialize(broker);
-
+        
+        expect(cap.getLayerList()).andReturn(layers);
+        
+        replay(server, cap, req, gcOpType, globalConfig);
+        
+        config.setPrimaryConfig(globalConfig);
+        
+        config.initialize(broker);
+        
         // Check that the XMLConfiguration's setDefaultValues method has been called on each of the layers returened.
         assertThat(Sets.newHashSet(config.getLayers()), is(Sets.newHashSet(layerCapture.getValues())));
-
+        
         verify(server, cap, req, gcOpType, globalConfig);
 
         // check legends information
@@ -241,4 +230,5 @@
                 hasProperty("key", equalToIgnoringCase("angle"))));
 
     }
+    
 }